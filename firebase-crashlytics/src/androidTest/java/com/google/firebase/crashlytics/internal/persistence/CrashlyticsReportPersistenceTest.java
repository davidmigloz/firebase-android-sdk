--- conflicted
+++ resolved
@@ -91,22 +91,14 @@
   }
 
   @Test
-<<<<<<< HEAD
-  public void testPersistReports_getStartTimestampMs() {
-=======
   public void testPersistReports_getStartTimestampMillis() {
->>>>>>> 771dbb60
     final String sessionId = "testSession";
     final CrashlyticsReport testReport = makeTestReport(sessionId);
 
     reportPersistence.persistReport(testReport);
     assertEquals(
         testReport.getSession().getStartedAt() * 1000,
-<<<<<<< HEAD
-        reportPersistence.getStartTimestampMs(sessionId));
-=======
         reportPersistence.getStartTimestampMillis(sessionId));
->>>>>>> 771dbb60
   }
 
   @Test
